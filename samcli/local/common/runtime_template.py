--- conflicted
+++ resolved
@@ -74,7 +74,6 @@
     ],
 }
 
-<<<<<<< HEAD
 RUNTIME_TO_DEPENDENCY_MANAGERS = {
     "python3.7": ["pip"],
     "python3.6": ["pip"],
@@ -90,7 +89,6 @@
     "java8": ["maven", "gradle"],
 }
 
-
 SUPPORTED_DEP_MANAGERS = set(
     [
         c["dependency_manager"]
@@ -99,14 +97,6 @@
     ]
 )
 
-=======
-SUPPORTED_DEP_MANAGERS = {
-    c["dependency_manager"]
-    for c in list(itertools.chain(*(RUNTIME_DEP_TEMPLATE_MAPPING.values())))
-    if c["dependency_manager"]
-}
-
->>>>>>> 8d82ec00
 RUNTIMES = set(
     itertools.chain(*[c["runtimes"] for c in list(itertools.chain(*(RUNTIME_DEP_TEMPLATE_MAPPING.values())))])
 )
